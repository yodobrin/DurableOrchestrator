using DurableOrchestrator.AzureOpenAI;
using DurableOrchestrator.AzureStorage;
<<<<<<< HEAD
using DurableOrchestrator.Core;
=======
// using DurableOrchestrator.AzureTextAnalytics;
// using DurableOrchestrator.Core;
>>>>>>> 07d7fd24
using DurableOrchestrator.Core.Observability;

namespace DurableOrchestrator.Workflows;

[ActivitySource]
public class EmbedTextWorkFlow() : BaseWorkflow(OrchestrationName)
{
    private const string OrchestrationName = nameof(EmbedTextWorkFlow);
    private const string OrchestrationTriggerName = $"{OrchestrationName}_HttpStart";

    [Function(OrchestrationName)]
    public async Task<List<string>> RunOrchestrator(
        [OrchestrationTrigger] TaskOrchestrationContext context)
    {
        // step 1: obtain input for the workflow
        var input = context.GetInput<EmbeddingWorkflowRequest>() ??
                    throw new ArgumentNullException(nameof(context), $"{nameof(EmbeddingWorkflowRequest)} is null.");

        using var span = StartActiveSpan(OrchestrationName, input);
        var log = context.CreateReplaySafeLogger(OrchestrationName);

        var orchestrationResults = new WorkflowResult(OrchestrationName, log);

        // step 2: validate the input
        var validationResult = input.Validate();
        if (!validationResult.IsValid)
        {
            orchestrationResults.AddRange(
                nameof(EmbeddingWorkflowRequest.Validate),
                $"{nameof(input)} is invalid.",
                validationResult.ValidationMessages,
                LogLevel.Error);
            return orchestrationResults.Results; // Exit the orchestration due to validation errors
        }

        orchestrationResults.Add(nameof(EmbeddingWorkflowRequest.Validate), $"{nameof(input)} is valid.");

        // step 3:
        // calling OpenAIActivity to embed the text, first need to create the request

        var openAIRequest = new OpenAIRequest
        {
            EmbeddedDeployment = input.EmbeddedDeployment,
            OpenAIOperation = OpenAIOperation.Embedding,
            Text2Embed = input.Text2Embed
        };

        var embeddings = await CallActivityAsync<float[]>(
            context,
            nameof(OpenAIActivities.EmbeddText),
            openAIRequest,
            span.Context);

        // lets write the embedding to a file as well
        var options = new JsonSerializerOptions { WriteIndented = true };
        var jsonBytes = JsonSerializer.SerializeToUtf8Bytes(embeddings, options);

        var embeddingBlobStorageInfo = input.TargetBlobStorageInfo!;
        // override the blob name and the content
        embeddingBlobStorageInfo.BlobName = $"{input.TargetBlobStorageInfo!.BlobName}_embeddings.json";
        embeddingBlobStorageInfo.Buffer = jsonBytes;
        // embeddingBlobStorageInfo.InjectTracingContext(span.Context);
        await CallActivityAsync<string>(
            context,
            nameof(BlobStorageActivities.WriteBufferToBlob),
            embeddingBlobStorageInfo,
            span.Context);

        return orchestrationResults.Results;
    }

    [Function(OrchestrationTriggerName)]
    public async Task<HttpResponseData> HttpStart(
        [HttpTrigger(AuthorizationLevel.Anonymous, "post")]
        HttpRequestData req,
        [DurableClient] DurableTaskClient starter,
        FunctionContext executionContext)
    {
        using var span = StartActiveSpan(OrchestrationTriggerName);
        var log = executionContext.GetLogger(OrchestrationTriggerName);

        var requestBody = await req.ReadAsStringAsync();

        // Check for an empty request body as a more direct approach
        if (string.IsNullOrEmpty(requestBody))
        {
            throw new ArgumentException("The request body must not be null or empty.", nameof(req));
        }

        var instanceId = await StartWorkflowAsync(
            starter,
<<<<<<< HEAD
            ExtractInput<WorkflowRequest>(requestBody),
=======
            OrchestrationName,
            ExtractInput<EmbeddingWorkflowRequest>(requestBody),
>>>>>>> 07d7fd24
            span.Context);

        log.LogInformation("Started orchestration with ID = '{instanceId}'.", instanceId);

        return await starter.CreateCheckStatusResponseAsync(req, instanceId);
    }
    public class EmbeddingWorkflowRequest : WorkflowRequestBase  
    {  
        [JsonPropertyName("embeddedDeployment")]  
        public string EmbeddedDeployment { get; set; } = string.Empty;  
    
        [JsonPropertyName("targetBlobStorageInfo")]  
        public BlobStorageRequest? TargetBlobStorageInfo { get; set; }  
    
        [JsonPropertyName("text2embed")]  
        public string Text2Embed { get; set; } = string.Empty;  
    
        public override ValidationResult Validate()  
        {  
            var result = new ValidationResult();  
            if (string.IsNullOrEmpty(EmbeddedDeployment))  
            {  
                result.AddErrorMessage("Embedded deployment is missing.");  
            }  
            if (string.IsNullOrWhiteSpace(Text2Embed))  
            {  
                result.AddErrorMessage("Text to embed is missing.");  
            }  
            result.Merge(ValidateBlobStorageInfo(TargetBlobStorageInfo, "Target"));  
            return result;  
        }  
    }  

<<<<<<< HEAD
    public class WorkflowRequest : BaseWorkflowRequest
    {
        [JsonPropertyName("embeddedDeployment")]
        public string EmbeddedDeployment { get; set; } = string.Empty;

        [JsonPropertyName("text2embed")] public string Text2Embed { get; set; } = string.Empty;

        public override ValidationResult Validate()
        {
            var result = base.Validate();

            if (string.IsNullOrEmpty(EmbeddedDeployment))
            {
                result.AddErrorMessage("Embedded deployment is missing.");
            }

            if (string.IsNullOrWhiteSpace(Text2Embed))
            {
                result.AddErrorMessage("Text to embed is missing.");
            }

            return result;
        }
    }
=======
>>>>>>> 07d7fd24
}<|MERGE_RESOLUTION|>--- conflicted
+++ resolved
@@ -1,11 +1,5 @@
 using DurableOrchestrator.AzureOpenAI;
 using DurableOrchestrator.AzureStorage;
-<<<<<<< HEAD
-using DurableOrchestrator.Core;
-=======
-// using DurableOrchestrator.AzureTextAnalytics;
-// using DurableOrchestrator.Core;
->>>>>>> 07d7fd24
 using DurableOrchestrator.Core.Observability;
 
 namespace DurableOrchestrator.Workflows;
@@ -21,8 +15,8 @@
         [OrchestrationTrigger] TaskOrchestrationContext context)
     {
         // step 1: obtain input for the workflow
-        var input = context.GetInput<EmbeddingWorkflowRequest>() ??
-                    throw new ArgumentNullException(nameof(context), $"{nameof(EmbeddingWorkflowRequest)} is null.");
+        var input = context.GetInput<EmbedTextWorkflowRequest>() ??
+                    throw new ArgumentNullException(nameof(context), $"{nameof(EmbedTextWorkflowRequest)} is null.");
 
         using var span = StartActiveSpan(OrchestrationName, input);
         var log = context.CreateReplaySafeLogger(OrchestrationName);
@@ -34,40 +28,31 @@
         if (!validationResult.IsValid)
         {
             orchestrationResults.AddRange(
-                nameof(EmbeddingWorkflowRequest.Validate),
+                nameof(EmbedTextWorkflowRequest.Validate),
                 $"{nameof(input)} is invalid.",
                 validationResult.ValidationMessages,
                 LogLevel.Error);
             return orchestrationResults.Results; // Exit the orchestration due to validation errors
         }
 
-        orchestrationResults.Add(nameof(EmbeddingWorkflowRequest.Validate), $"{nameof(input)} is valid.");
+        orchestrationResults.Add(nameof(EmbedTextWorkflowRequest.Validate), $"{nameof(input)} is valid.");
 
         // step 3:
         // calling OpenAIActivity to embed the text, first need to create the request
-
-        var openAIRequest = new OpenAIRequest
-        {
-            EmbeddedDeployment = input.EmbeddedDeployment,
-            OpenAIOperation = OpenAIOperation.Embedding,
-            Text2Embed = input.Text2Embed
-        };
-
-        var embeddings = await CallActivityAsync<float[]>(
+        var embeddings = await CallActivityAsync<float[]?>(
             context,
-            nameof(OpenAIActivities.EmbeddText),
-            openAIRequest,
+            nameof(OpenAIActivities.EmbedText),
+            input.EmbeddingInfo!,
             span.Context);
 
-        // lets write the embedding to a file as well
+        // then, write the embedding as JSON to a file
         var options = new JsonSerializerOptions { WriteIndented = true };
         var jsonBytes = JsonSerializer.SerializeToUtf8Bytes(embeddings, options);
 
         var embeddingBlobStorageInfo = input.TargetBlobStorageInfo!;
-        // override the blob name and the content
         embeddingBlobStorageInfo.BlobName = $"{input.TargetBlobStorageInfo!.BlobName}_embeddings.json";
         embeddingBlobStorageInfo.Buffer = jsonBytes;
-        // embeddingBlobStorageInfo.InjectTracingContext(span.Context);
+
         await CallActivityAsync<string>(
             context,
             nameof(BlobStorageActivities.WriteBufferToBlob),
@@ -97,70 +82,30 @@
 
         var instanceId = await StartWorkflowAsync(
             starter,
-<<<<<<< HEAD
-            ExtractInput<WorkflowRequest>(requestBody),
-=======
-            OrchestrationName,
-            ExtractInput<EmbeddingWorkflowRequest>(requestBody),
->>>>>>> 07d7fd24
+            ExtractInput<EmbedTextWorkflowRequest>(requestBody),
             span.Context);
 
         log.LogInformation("Started orchestration with ID = '{instanceId}'.", instanceId);
 
         return await starter.CreateCheckStatusResponseAsync(req, instanceId);
     }
-    public class EmbeddingWorkflowRequest : WorkflowRequestBase  
-    {  
-        [JsonPropertyName("embeddedDeployment")]  
-        public string EmbeddedDeployment { get; set; } = string.Empty;  
-    
-        [JsonPropertyName("targetBlobStorageInfo")]  
-        public BlobStorageRequest? TargetBlobStorageInfo { get; set; }  
-    
-        [JsonPropertyName("text2embed")]  
-        public string Text2Embed { get; set; } = string.Empty;  
-    
-        public override ValidationResult Validate()  
-        {  
-            var result = new ValidationResult();  
-            if (string.IsNullOrEmpty(EmbeddedDeployment))  
-            {  
-                result.AddErrorMessage("Embedded deployment is missing.");  
-            }  
-            if (string.IsNullOrWhiteSpace(Text2Embed))  
-            {  
-                result.AddErrorMessage("Text to embed is missing.");  
-            }  
-            result.Merge(ValidateBlobStorageInfo(TargetBlobStorageInfo, "Target"));  
-            return result;  
-        }  
-    }  
 
-<<<<<<< HEAD
-    public class WorkflowRequest : BaseWorkflowRequest
+    internal class EmbedTextWorkflowRequest : BaseWorkflowRequest
     {
-        [JsonPropertyName("embeddedDeployment")]
-        public string EmbeddedDeployment { get; set; } = string.Empty;
+        [JsonPropertyName("targetBlobStorageInfo")]
+        public BlobStorageRequest? TargetBlobStorageInfo { get; set; }
 
-        [JsonPropertyName("text2embed")] public string Text2Embed { get; set; } = string.Empty;
+        [JsonPropertyName("embeddingInfo")]
+        public OpenAIEmbeddingRequest? EmbeddingInfo { get; set; }
 
         public override ValidationResult Validate()
         {
-            var result = base.Validate();
+            var result = new ValidationResult();
 
-            if (string.IsNullOrEmpty(EmbeddedDeployment))
-            {
-                result.AddErrorMessage("Embedded deployment is missing.");
-            }
-
-            if (string.IsNullOrWhiteSpace(Text2Embed))
-            {
-                result.AddErrorMessage("Text to embed is missing.");
-            }
+            result.Merge(TargetBlobStorageInfo?.Validate(checkContent: false), "Target blob storage info is missing.");
+            result.Merge(EmbeddingInfo?.Validate(), "Embedding info is missing.");
 
             return result;
         }
     }
-=======
->>>>>>> 07d7fd24
 }