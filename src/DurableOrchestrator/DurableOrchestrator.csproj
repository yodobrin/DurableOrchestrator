--- conflicted
+++ resolved
@@ -8,10 +8,7 @@
   </PropertyGroup>
   <ItemGroup>
     <PackageReference Include="Azure.AI.DocumentIntelligence" Version="1.0.0-beta.2" />
-<<<<<<< HEAD
-=======
     <PackageReference Include="Azure.AI.OpenAI" Version="1.0.0-beta.15" />
->>>>>>> d171f7cd
     <PackageReference Include="Azure.AI.TextAnalytics" Version="5.3.0" />
     <PackageReference Include="Azure.Identity" Version="1.10.4" />
     <PackageReference Include="Azure.Monitor.OpenTelemetry.AspNetCore" Version="1.1.0" />
