using System.Text;
using Azure.Identity;
using Azure.Storage.Blobs;
using DurableOrchestrator.Observability;
using OpenTelemetry.Trace;

namespace DurableOrchestrator;

[ActivitySource(nameof(BlobStorageActivities))]
public class BlobStorageActivities(BlobServiceClient blobServiceClient, ILogger<BlobStorageActivities> log)
{
    private readonly Tracer _tracer = TracerProvider.Default.GetTracer(nameof(BlobStorageActivities));

    [Function(nameof(GetBlobContentAsString))]
    public async Task<string?> GetBlobContentAsString([ActivityTrigger] BlobStorageInfo input,
        FunctionContext executionContext)
    {
        using var span = _tracer.StartActiveSpan(nameof(GetBlobContentAsString));

        if (!ValidateInput(input, log, checkContent: false))
        {
            return null;
        }

        try
        {
            var blobClient = GetBlobClient(input, log);

            var downloadResult = await blobClient.DownloadContentAsync();
            return downloadResult.Value.Content.ToString();
        }
        catch (Exception ex)
        {
            log.LogError("Error in GetBlobContentAsString: {Message}", ex.Message);
            return null;
        }
    }

    [Function(nameof(GetBlobContentAsBuffer))]
    public async Task<byte[]?> GetBlobContentAsBuffer([ActivityTrigger] BlobStorageInfo input,
        FunctionContext executionContext)
    {
        using var span = _tracer.StartActiveSpan(nameof(GetBlobContentAsBuffer));

        if (!ValidateInput(input, log, checkContent: false))
        {
            return null;
        }

        try
        {
            var blobClient = GetBlobClient(input, log);

            using var memoryStream = new MemoryStream();
            await blobClient.DownloadToAsync(memoryStream);
            return memoryStream.ToArray();
        }
        catch (Exception ex)
        {
            log.LogError("Error in GetBlobContentAsBuffer: {Message}", ex.Message);
            return null;
        }
    }

    [Function(nameof(WriteStringToBlob))]
    public async Task WriteStringToBlob([ActivityTrigger] BlobStorageInfo input, FunctionContext executionContext)
    {
        using var span = _tracer.StartActiveSpan(nameof(WriteStringToBlob));

        if (!ValidateInput(input, log))
        {
            return;
        }

        try
        {
            var blobClient = GetBlobClient(input, log);

            using var stream = new MemoryStream(Encoding.UTF8.GetBytes(input.Content));
            await blobClient.UploadAsync(stream, overwrite: true);
<<<<<<< HEAD
            log.LogInformation("Successfully uploaded content to blob: {BlobName} in container: {ContainerName}",
                input.BlobName, input.ContainerName);
=======
            log.LogInformation("Successfully uploaded content to blob: {BlobName} in container: {ContainerName}", input.BlobName, input.ContainerName);
>>>>>>> 74226a9d
        }
        catch (Exception ex)
        {
            log.LogError("Error in WriteStringToBlob: {Message}", ex.Message);
        }
    }

    [Function(nameof(WriteBufferToBlob))]
    public async Task WriteBufferToBlob([ActivityTrigger] BlobStorageInfo input, FunctionContext executionContext)
    {
        using var span = _tracer.StartActiveSpan(nameof(WriteStringToBlob));

        if (!ValidateInput(input, log, checkContent: false))
        {
            return;
        }

        try
        {
            var blobClient = GetBlobClient(input, log);

            using var stream = new MemoryStream(input.Buffer);
            await blobClient.UploadAsync(stream, overwrite: true);
<<<<<<< HEAD
            log.LogInformation("Successfully uploaded buffer to blob: {BlobName} in container: {ContainerName}",
                input.BlobName, input.ContainerName);
=======
            log.LogInformation("Successfully uploaded buffer to blob: {BlobName} in container: {ContainerName}", input.BlobName, input.ContainerName);
>>>>>>> 74226a9d
        }
        catch (Exception ex)
        {
            log.LogError("Error in WriteBufferToBlob: {Message}", ex.Message);
        }
    }

    private BlobClient GetBlobClient(BlobStorageInfo input, ILogger logger)
    {
        try
        {
            BlobClient blobClient;
            if (string.IsNullOrWhiteSpace(input.BlobUri))
            {
                if (string.IsNullOrWhiteSpace(input.ContainerName) || string.IsNullOrWhiteSpace(input.BlobName))
                {
                    logger.LogError("Container name or blob name is not provided, and no BlobUri is specified.");
                    throw new ArgumentException(
                        "Container name or blob name is not provided, and no BlobUri is specified.");
                }

                var blobContainerClient = blobServiceClient.GetBlobContainerClient(input.ContainerName);
                blobContainerClient.CreateIfNotExists();
                blobClient = blobContainerClient.GetBlobClient(input.BlobName);
            }
            else
            {
                blobClient = new BlobClient(new Uri(input.BlobUri), new DefaultAzureCredential());
            }

            return blobClient;
        }
        catch (Exception ex)
        {
            logger.LogError("Failed to create BlobClient: {Message}", ex.Message);
            throw;
        }
    }

    private static bool ValidateInput(BlobStorageInfo input, ILogger log, bool checkContent = true)
    {
        if (!checkContent || !string.IsNullOrWhiteSpace(input.Content))
        {
            return true;
        }

        log.LogWarning("Content is null or whitespace.");
        return false;
    }
}<|MERGE_RESOLUTION|>--- conflicted
+++ resolved
@@ -78,12 +78,8 @@
 
             using var stream = new MemoryStream(Encoding.UTF8.GetBytes(input.Content));
             await blobClient.UploadAsync(stream, overwrite: true);
-<<<<<<< HEAD
             log.LogInformation("Successfully uploaded content to blob: {BlobName} in container: {ContainerName}",
                 input.BlobName, input.ContainerName);
-=======
-            log.LogInformation("Successfully uploaded content to blob: {BlobName} in container: {ContainerName}", input.BlobName, input.ContainerName);
->>>>>>> 74226a9d
         }
         catch (Exception ex)
         {
@@ -107,12 +103,8 @@
 
             using var stream = new MemoryStream(input.Buffer);
             await blobClient.UploadAsync(stream, overwrite: true);
-<<<<<<< HEAD
             log.LogInformation("Successfully uploaded buffer to blob: {BlobName} in container: {ContainerName}",
                 input.BlobName, input.ContainerName);
-=======
-            log.LogInformation("Successfully uploaded buffer to blob: {BlobName} in container: {ContainerName}", input.BlobName, input.ContainerName);
->>>>>>> 74226a9d
         }
         catch (Exception ex)
         {
